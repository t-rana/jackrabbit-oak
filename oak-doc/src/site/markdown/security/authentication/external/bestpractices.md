<!--
   Licensed to the Apache Software Foundation (ASF) under one or more
   contributor license agreements.  See the NOTICE file distributed with
   this work for additional information regarding copyright ownership.
   The ASF licenses this file to You under the Apache License, Version 2.0
   (the "License"); you may not use this file except in compliance with
   the License.  You may obtain a copy of the License at

       http://www.apache.org/licenses/LICENSE-2.0

   Unless required by applicable law or agreed to in writing, software
   distributed under the License is distributed on an "AS IS" BASIS,
   WITHOUT WARRANTIES OR CONDITIONS OF ANY KIND, either express or implied.
   See the License for the specific language governing permissions and
   limitations under the License.
-->

# Best Practices for External Authentication

<!-- MACRO{toc} -->

## Before you get started

Before you get started make sure you are familiar with the basic concepts of JCR authentication, and it's implementation in Apache Jackrabbit Oak.

External authentication in Oak refers to integrating a third party identity provider like LDAP or SAML into the authentication setup optionally combining it with other built-in authentication mechanisms.

## Best Practices 

### JAAS Setup

When combining external authentication with other built-in or custom [login modules] make sure to define a [configuration] with the optimal order and the proper [control flag] for each module to cover all cases. The order should be chosen such that optional and sufficient login modules come first. Potentially expensive authentication against a third party identity provider as well as those for rare use cases should be defined with a lower ranking. 

Additional reading: https://docs.oracle.com/en/java/javase/11/security/appendix-b-jaas-login-configuration-file.html#GUID-7EB80FA5-3C16-4016-AED6-0FC619F86F8E

#### Combination with Token Authentication

Whenever JCR sessions created with Oak are short-lived (e.g. only lasting for a single HTTP request) authentication against an external IDP may not perform well. It is therefore recommended to use external authentication in combination with an additional authentication mechanism like e.g. the built-in [token login](../tokenmanagement.html).

Make sure the token login module has [control flag] 'SUFFICIENT' and is evaluated prior to the external login that connects to the external IDP.

#### Combination with Default Authentication

<<<<<<< HEAD
Oak comes with a default login for user accounts stored and managed inside the JCR content repository. This also includes support for default users like an anonymous guest, and an administrator with full access to the repository. If this is desired, it is recommend to also add the [default `LoginModule`](../default.html#uid_pw) to the JAAS configuration.
=======
Oak comes with a default login for user accounts stored and managed inside the JCR content repository. This also includes 
support for default users like 'anonymous' and 'admin' with full access to the repository. If this is 
desired, it is recommend to also add the [default `LoginModule`](../default.html#uid_pw) to the JAAS configuration.
>>>>>>> a20efc00

The optional order depends on the frequency of default vs external login: if login or impersonation against local users occurs frequently (e.g. unauthentication login with [GuestCredentials]) the default login module should have a higher ranking. However, if authentication of local users is unlikely, the external oak login should have a ranking.

##### Example JAAS Configuration

<<<<<<< HEAD
The following JAAS configuration can e.g. be used when running an Oak repository with external authentication in combination with Apache Sling:
=======
The following JAAS configuration is an example when running an Oak repository with external authentication 
in combination with Apache Sling (see also other [examples](externallogin_examples.html)):
>>>>>>> a20efc00

| Ranking | Control Flag | LoginModule Class Name |
|---------|--------------|------------------------|
| 300     | OPTIONAL     | org.apache.jackrabbit.oak.spi.security.authentication.GuestLoginModule |
| 200     | SUFFICIENT   | org.apache.jackrabbit.oak.security.authentication.token.TokenLoginModule | 
| 150     | SUFFICIENT   | org.apache.jackrabbit.oak.spi.security.authentication.external.impl.ExternalLoginModuleFactory |
| 100     | SUFFICIENT   | org.apache.jackrabbit.oak.security.authentication.user.LoginModuleImpl |

See [Authentication with External Login Module : Examples](externallogin_examples.html#Integration_with_Standard_Oak_Authentication_used_for_Apache_Sling) for a detailed explanation as well as alternative 
configurations.

### Synchronization of Users and Groups

The external authentication module in Oak comes with the option to synchronize external identities into the content repository (see section [User and Group Synchronization](../usersync.html)).

The following best practices should be followed:

#### External Identity Provider as SSOT

Your external identity provider should be considered the single source of truth (SSOT) for all users and groups defined and managed by it. 

In contrast, the users/groups synchronized into the repository should be considered a volatile cache and ideally are immutable (i.e. only maintained by system sessions in charge of the synchronization). 

The following features provided by the _oak-auth-external_ module help to prevent unintended modification of synchronized external identities:

- [Dynamic Membership](defaultusersync.html#dynamic_membership): Enabling dynamic membership will result in membership information being stored in a protected property that cannot be altered using regular JCR write or Jackrabbit user management API. 
- [Dynamic Group](defaultusersync.html#dynamic_groups): Can be used in combination with dynamic membership when the application requires group principals to also exposed through `UserManager` (and not just through `PrincipalManager` as it would be needed for permission setup). Note though that these group accounts cannot have members added (see section [Enforcing dynamic groups](defaultusersync.html#enforcing_dynamic_groups))
- [Protecting External Identities](defaultusersync.html#protect_external_identities): The module comes with [configuration 
 option](defaultusersync.html#configuration_principals) to protect external identities. If enabled (as warning or as full protection) a dedicated validator that will report/fail attempts to modify synchronized external identities. This will help to identify violations of the immutability contract.
 
#### User Management for External Identities

- Properties and membership for external identities must be managed in the external IDP. Changes made in the JCR repository using user management API will be overwritten upon the next sync.
- Never set a password for external users to make sure uid/pw login gets authenticated against the external IDP and never against the synchronized user in the repository.

#### Membership Nesting

For performance reasons avoid defining unnecessary membership nesting that increase the number of indirections (see [Best Practices for Authorization](../../authorization/bestpractices.html)).

#### Membership crossing IDP boundaries

Introducing membership crossing IDP boundaries should be considered a trust boundary violation.

If adding external identities to local groups cannot be avoided, leverage [conditional auto-membership](defaultusersync.html#configuration_automembership) or auto-membership configuration in combination with dynamic membership (see [Configuration of the DefaultSyncHandler](defaultusersync.html#configuration_sync_handler)).

### Authorization for External Identities

Upon repository login through external authentication the subject is populated with principals obtained from the external identity provider. 

In addition, the configured auto-membership will be resolved for the external user and its external groups (see autoMembership configuration [options](defaultusersync.html#configuration_sync_handler) and section [Automatic Membership with AutoMembershipConfig](defaultusersync.html#configuration_automembership))

The authenticated session will be subject to regular Oak permission evaluation as defined for the instance and described in section [Permissions](../../permission.html). 

#### Access control setup

Synchronized external identities (both in default and in dynamic sync mode) are exposed as principals through the [Principal Management API](../../principal.html) and can be used for access control setup as described in [Access Control Management](../../accesscontrol.html).

See also section [Best Practices for Authorization](../../authorization/bestpractices.html) for recommendations.

External groups get synchronized together with external users upon repository login. If you wish to defined access control setup for groups prior to the synchronization upon login the following 2 options exist:

- Pre-sync external groups to make them available to the principal manager (see next section)
- Configure [ImportMode](../../accesscontrol/default.html#configuration)=`besteffort` with the default Oak authorization setup and define access control content for principals before they exist.
  
#### Pre-sync of external groups

The following 2 options exist to populate the repository with external group principals outside of the regular synchronization upon login:

- The _oak-auth-external_ module comes with a JMX integration that allows for synchronization of external identities outside of the regular repository login. See [JMX Synchronization Tool](../usersync.html#jmx-synchronization-tool) and [SynchronizationMBean](https://jackrabbit.apache.org/oak/docs/apidocs/org/apache/jackrabbit/oak/spi/security/authentication/external/impl/jmx/SynchronizationMBean.html) for details. This requires the `ExternalIdentityProvider` to implement the methods required to retrieve external identities. This is the recommended way to pre-sync groups.
- In case the `ExternalIdentityProvider` does not support user and group sync outside of the regular repository login, external identities can be created using Jackrabbit User Management API. Note: 
    - The property `rep:externalId` is system maintained and protected and cannot be added or changed once the group has been persisted.
    - Mistakes in defining the protected properties `rep:externalId`, `rep:authorizableId` or `rep:principalName` will result in a mismatch during authentication, sync and permission evaluation. The only way to fix such mistakes is to remove and recreate the group. Access control content associated with a wrong principal name needs to be removed separately.

<!-- references -->
[login modules]: https://docs.oracle.com/en/java/javase/11/docs/api/java.base/javax/security/auth/spi/LoginModule.html
[configuration]: https://docs.oracle.com/en/java/javase/11/docs/api/java.base/javax/security/auth/login/Configuration.html
[control flag]: https://docs.oracle.com/en/java/javase/11/docs/api/java.base/javax/security/auth/login/AppConfigurationEntry.LoginModuleControlFlag.html
[GuestCredentials]: https://s.apache.org/jcr-2.0-javadoc/javax/jcr/GuestCredentials.html<|MERGE_RESOLUTION|>--- conflicted
+++ resolved
@@ -41,24 +41,13 @@
 
 #### Combination with Default Authentication
 
-<<<<<<< HEAD
-Oak comes with a default login for user accounts stored and managed inside the JCR content repository. This also includes support for default users like an anonymous guest, and an administrator with full access to the repository. If this is desired, it is recommend to also add the [default `LoginModule`](../default.html#uid_pw) to the JAAS configuration.
-=======
-Oak comes with a default login for user accounts stored and managed inside the JCR content repository. This also includes 
-support for default users like 'anonymous' and 'admin' with full access to the repository. If this is 
-desired, it is recommend to also add the [default `LoginModule`](../default.html#uid_pw) to the JAAS configuration.
->>>>>>> a20efc00
+Oak comes with a default login for user accounts stored and managed inside the JCR content repository. This also includes support for default users like 'anonymous' (guest) and 'admin' with full access to the repository. If this is desired, it is recommend to also add the [default `LoginModule`](../default.html#uid_pw) to the JAAS configuration.
 
 The optional order depends on the frequency of default vs external login: if login or impersonation against local users occurs frequently (e.g. unauthentication login with [GuestCredentials]) the default login module should have a higher ranking. However, if authentication of local users is unlikely, the external oak login should have a ranking.
 
 ##### Example JAAS Configuration
 
-<<<<<<< HEAD
-The following JAAS configuration can e.g. be used when running an Oak repository with external authentication in combination with Apache Sling:
-=======
-The following JAAS configuration is an example when running an Oak repository with external authentication 
-in combination with Apache Sling (see also other [examples](externallogin_examples.html)):
->>>>>>> a20efc00
+The following JAAS configuration is an example when running an Oak repository with external authentication in combination with Apache Sling:
 
 | Ranking | Control Flag | LoginModule Class Name |
 |---------|--------------|------------------------|
