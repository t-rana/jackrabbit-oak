--- conflicted
+++ resolved
@@ -87,37 +87,9 @@
                             <descriptors>
                                 <descriptor>src/main/assembly/oak-run-elastic.xml</descriptor>
                             </descriptors>
-<<<<<<< HEAD
-			    <!-- use the new assembly as main artifact (i.e replace the original jar -->
-			    <appendAssemblyId>false</appendAssemblyId>
-		        </configuration>
-=======
+                  			    <!-- use the new assembly as main artifact (i.e replace the original jar -->
+                  			    <appendAssemblyId>false</appendAssemblyId>
                         </configuration>
-                    </execution>
-                </executions>
-            </plugin>
-            <plugin>
-                <groupId>org.apache.maven.plugins</groupId>
-                <artifactId>maven-antrun-plugin</artifactId>
-                <version>1.8</version>
-                <executions>
-                    <execution>
-                        <phase>package</phase>
-                        <configuration>
-                            <target>
-                                <!--
-                                Replace the default oak-run with the one created in assembly so
-                                as to ensure default artifact oak-run is the one which has all jars
-                                embedded
-                                -->
-                                <copy file="${project.build.directory}/${project.build.finalName}-oak.jar" tofile="${project.build.directory}/${project.build.finalName}.jar" />
-                                <delete file="${project.build.directory}/${project.build.finalName}-oak.jar" />
-                            </target>
-                        </configuration>
-                        <goals>
-                            <goal>run</goal>
-                        </goals>
->>>>>>> c9a40707
                     </execution>
                 </executions>
             </plugin>
