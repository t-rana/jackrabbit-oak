--- conflicted
+++ resolved
@@ -190,36 +190,18 @@
     }
 
     public static List<String> readRevisions(String uri) {
-<<<<<<< HEAD
         try (AzureStorageCredentialManager azureStorageCredentialManager = new AzureStorageCredentialManager()) {
             SegmentNodeStorePersistence persistence = newSegmentNodeStorePersistence(SegmentStoreType.AZURE, uri, azureStorageCredentialManager);
             JournalFile journal = persistence.getJournalFile();
             if (journal.exists()) {
                 try (JournalReader journalReader = new JournalReader(journal)) {
-                    Iterator<String> revisionIterator = Iterators.transform(journalReader, new Function<JournalEntry, String>() {
-                        @NotNull
-                        @Override
-                        public String apply(JournalEntry entry) {
-                            return entry.getRevision();
-                        }
-                    });
+                    Iterator<String> revisionIterator = Iterators.transform(journalReader,
+                         entry -> entry.getRevision());
                     return newArrayList(revisionIterator);
                 } catch (Exception e) {
                     log.error("Error while reading from journal file");
                     e.printStackTrace();
                 }
-=======
-        SegmentNodeStorePersistence persistence = newSegmentNodeStorePersistence(SegmentStoreType.AZURE, uri);
-        JournalFile journal = persistence.getJournalFile();
-
-        if (journal.exists()) {
-            try (JournalReader journalReader = new JournalReader(journal)) {
-                Iterator<String> revisionIterator = Iterators.transform(journalReader,
-                        entry -> entry.getRevision());
-                return newArrayList(revisionIterator);
-            } catch (Exception e) {
-                e.printStackTrace();
->>>>>>> 854ef47a
             }
         }
 
