Release Notes -- Apache Jackrabbit Oak -- Version 1.48.0

Introduction
------------

Jackrabbit Oak is a scalable, high-performance hierarchical content
repository designed for use as the foundation of modern world-class
web sites and other demanding content applications.

Apache Jackrabbit Oak 1.48.0 is an incremental feature release based
on and compatible with earlier stable Jackrabbit Oak 1.x
releases. This release is considered stable and targeted for
production use.

<<<<<<< HEAD
While Oak 1.46.0 compiles and tests successfully on Java 17, Javadocs
generation fails on Java 17 (but works as expected on Java 11).
=======
While Oak 1.48.0 compiles and tests successfully on Java 17, Javadocs
generation fails on Java 17 (but works as expected on Java 8).
>>>>>>> a11f32d2

The Oak effort is a part of the Apache Jackrabbit project.
Apache Jackrabbit is a project of the Apache Software Foundation.

Changes in Oak 1.48.0
---------------------

Technical task

    [OAK-10038] - CompositeStoreIT: add workaround for potential NPE in test
    [OAK-10039] - CompositeTestSupport: improve diagnostics

Bug

    [OAK-10022] - ReadOnlyFileStore#collectBlobReferences throws NullPointerException if azure blob with binary references is missing in the tar directory
    [OAK-10033] - Conditions on dates use the wrong range
    [OAK-10048] - DocumentStoreIndexerBase#buildFlatFileStore outputs the wrong path when FlatFileSplitter used
    [OAK-10051] - oak-run and oak-upgrade JARs incomplete (META-INF/MANIFEST.MF is missing the Main-Class entry)
    [OAK-10063] - AsyncIndexUpdate - Logger not printing complete message
    [OAK-10067] - ExternalGroupPrincipalProvider does not resolve inherited groups that cross IDP boundaries
    [OAK-10078] - antrun for reactor pom fails due to removal of tasks function
    [OAK-10079] - oak-run-commons tests left over: empty "split" folder (next to "src")

New Feature

    [OAK-10056] - Provide support for Jakarta Region for AWS S3

Improvement

    [OAK-9800] - Update Maven Plugins and Apache Parent POM to version 29
    [OAK-10031] - Remove unmerged branches and collisions in batches
    [OAK-10034] - Periodically clean up unmerged branch commits and collision markers
    [OAK-10054] - Improved trace level logging of JCR method calls
    [OAK-10055] - Auto refreshing IndexTracker every hour causes online reindexing to fail
    [OAK-10061] - WARN when for an external group a local group with the same name is already present
    [OAK-10071] - Consistently filter duplicate authorizables in iterators
    [OAK-10074] - AutoMembershipProvider consistency with ExternalPrincipalProvider

Task

    [OAK-10040] - Update animal-sniffer dependency to 1.22
    [OAK-10041] - Upgrade maven-bundle-plugin to 5.1.8
    [OAK-10042] - Update checkstyle-plugin dependency to version 3.1.2
    [OAK-10043] - Upgrade maven-versions-plugin to 2.14.1
    [OAK-10044] - Javadoc fixes for JDK 11 compat
    [OAK-10045] - Upgrade gmavenplus-plugin to 1.13.1
    [OAK-10046] - oak-it-osgi: remove unneeded workaround maven-resources-plugin
    [OAK-10047] - oak-core: bump up logging for deprecated Guava based APIs to WARN
    [OAK-10057] - Update Oak trunk and Oak 1.22 to Jackrabbit 2.20.8
    [OAK-10059] - webapp: avoid use of Jackrabbit's transitive commons-collections dependency
    [OAK-10062] - consolidate and update groovy versions to 2.4.21
    [OAK-10065] - avoid-use of groovy-all artefact
    [OAK-10066] - update groovy dependency to 2.5.20
    [OAK-10073] - Additional tests combining dynamic groups and automembership
    [OAK-10076] - Bump netty dependency from 4.1.68.Final to 4.1.86.Final


In addition to the above-mentioned changes, this release contains all
changes up to the previous release.

For more detailed information about all the changes in this and other
Oak releases, please see the Oak issue tracker at

  https://issues.apache.org/jira/browse/OAK

Release Contents
----------------

This release consists of a single source archive packaged as a zip file.
The archive can be unpacked with the jar tool from your JDK installation.
See the README.md file for instructions on how to build this release.

The source archive is accompanied by SHA512 checksums and a
PGP signature that you can use to verify the authenticity of your
download. The public key used for the PGP signature can be found at
https://www.apache.org/dist/jackrabbit/KEYS.

About Apache Jackrabbit Oak
---------------------------

Jackrabbit Oak is a scalable, high-performance hierarchical content
repository designed for use as the foundation of modern world-class
web sites and other demanding content applications.

The Oak effort is a part of the Apache Jackrabbit project.
Apache Jackrabbit is a project of the Apache Software Foundation.

For more information, visit http://jackrabbit.apache.org/oak

About The Apache Software Foundation
------------------------------------

Established in 1999, The Apache Software Foundation provides organizational,
legal, and financial support for more than 140 freely-available,
collaboratively-developed Open Source projects. The pragmatic Apache License
enables individual and commercial users to easily deploy Apache software;
the Foundation's intellectual property framework limits the legal exposure
of its 3,800+ contributors.

For more information, visit http://www.apache.org/
<|MERGE_RESOLUTION|>--- conflicted
+++ resolved
@@ -12,13 +12,8 @@
 releases. This release is considered stable and targeted for
 production use.
 
-<<<<<<< HEAD
-While Oak 1.46.0 compiles and tests successfully on Java 17, Javadocs
+While Oak 1.48.0 compiles and tests successfully on Java 17, Javadocs
 generation fails on Java 17 (but works as expected on Java 11).
-=======
-While Oak 1.48.0 compiles and tests successfully on Java 17, Javadocs
-generation fails on Java 17 (but works as expected on Java 8).
->>>>>>> a11f32d2
 
 The Oak effort is a part of the Apache Jackrabbit project.
 Apache Jackrabbit is a project of the Apache Software Foundation.
